--- conflicted
+++ resolved
@@ -30,11 +30,7 @@
       long_description=readme,
       long_description_content_type="text/markdown",
       python_requires=">=3.9",
-<<<<<<< HEAD
-      install_requires=["setuptools", "numpy", "matplotlib", "scipy",
-=======
       install_requires=["setuptools", "numpy >=1.26.0, <2.1.0", "matplotlib", "scipy",
->>>>>>> ee79f581
                         "typing-extensions", "mpyez==0.0.9a3"],
       classifiers=["License :: OSI Approved :: MIT License",
                    "Programming Language :: Python :: 3.9",
